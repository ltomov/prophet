{
<<<<<<< HEAD
  "name": "prophet",
  "displayName": "Prophet Debugger",
  "version": "0.3.6",
  "publisher": "SqrTT",
  "description": "Debugger for Demandware/Salesforce sandbox",
  "author": {
    "name": "Anatolii Obitskyi",
    "email": "tolik@sqrtt.pro"
  },
  "engines": {
    "vscode": "^1.11.0",
    "node": "^7.0.0"
  },
  "icon": "images/mock-debug-icon.svg",
  "categories": [
    "Debuggers",
    "Languages",
    "Snippets"
  ],
  "private": true,
  "repository": {
    "type": "git",
    "url": "https://github.com/SqrTT/prophet.git"
  },
  "bugs": {
    "url": "https://github.com/SqrTT/prophet/issues"
  },
  "dependencies": {
    "request": "^2.81.0",
    "vscode-debugadapter": "^1.19.0",
    "vscode-debugprotocol": "^1.19.0"
  },
  "devDependencies": {
    "@types/es6-collections": "^0.5.30",
    "@types/es6-promise": "^0.0.32",
    "@types/mocha": "^2.2.33",
    "@types/node": "^6.0.50",
    "mocha": "^3.1.2",
    "typescript": "^2.3.2",
    "vscode": "^1.0.3",
    "vscode-debugadapter-testsupport": "^1.17.0"
  },
  "scripts": {
    "prepublish": "node ./node_modules/typescript/bin/tsc -p ./src",
    "compile": "node ./node_modules/typescript/bin/tsc -p ./src",
    "watch": "node ./node_modules/typescript/bin/tsc -w -p ./src",
    "test": "node ./node_modules/mocha/bin/mocha -u tdd ./out/tests/",
    "postinstall": "node ./node_modules/vscode/bin/install"
  },
  "main": "./out/extension",
  "activationEvents": [
    "onCommand:extension.prophet.provideInitialConfigurations"
  ],
  "contributes": {
    "snippets": [
      {
        "language": "isml",
        "path": "./snippets/snippets.json"
      }
    ],
    "languages": [
      {
        "id": "isml",
        "extensions": [
          ".isml"
        ],
        "aliases": [
          "ISML"
        ],
        "configuration": "./syntaxes/isml.configuration.json"
      },
      {
        "id": "dwscript",
        "aliases": [
          "Demandware Script[Deprecated]",
          "dwscript"
        ],
        "extensions": [
          ".ds"
        ],
        "configuration": "./syntaxes/dwscript.configuration.json"
      }
    ],
    "grammars": [
      {
        "language": "isml",
        "scopeName": "text.isml.basic",
        "path": "./syntaxes/isml.tmLanguage.json",
        "embeddedLanguages": {
          "text.html": "html",
          "source.css": "css",
          "source.js": "javascript"
        }
      },
      {
        "language": "dwscript",
        "scopeName": "source.dwscript",
        "path": "./syntaxes/dwscript.tmLanguage.json",
        "embeddedLanguages": {
          "source.js": "javascript"
        }
      }
    ],
    "breakpoints": [
      {
        "language": "javascript"
      },
      {
        "language": "dwscript"
      }
    ],
    "debuggers": [
      {
        "type": "prophet",
        "label": "Attach to Sandbox",
        "program": "./out/mockDebug.js",
        "runtime": "node",
        "configurationSnippets": [
          {
            "label": "Demandware Debugger",
            "description": "A new configuration for connecting to sandbox",
            "body": {
              "type": "prophet",
              "request": "launch",
              "name": "${2:Attach to Sandbox}",
              "hostname": "${3:*.demandware.net}",
              "username": "${4:admin}",
              "password": "${5}",
              "codeversion": "${6:version1}",
              "cartridgeroot": "auto",
              "workspaceroot": ""
            }
          }
        ],
        "configurationAttributes": {
          "launch": {
            "required": [
              "hostname",
              "username",
              "password",
              "codeversion",
              "cartridgeroot",
              "workspaceroot"
            ],
            "properties": {
              "hostname": {
                "type": "string",
                "description": "Hostname of instance",
                "default": "*.demandware.net"
              },
              "username": {
                "type": "string",
                "description": "username for instance",
                "default": "admin"
              },
              "password": {
                "type": "string",
                "description": "password for instance",
                "default": ""
              },
              "codeversion": {
                "type": "string",
                "description": "version of code on instance",
                "default": "vesion1"
              },
              "cartridgeroot": {
                "type": "string",
                "description": "cartridges root in workspace",
                "default": "auto"
              },
              "workspaceroot": {
                "type": "string",
                "description": "root of workspace",
                "default": "${workspaceRoot}"
              },
              "trace": {
                "type": "boolean",
                "description": "Enable logging of the Debug Adapter Protocol.",
                "default": false
              }
            }
          }
        },
        "initialConfigurations": "extension.prophet.provideInitialConfigurations"
      }
    ]
  }
=======
    "name": "prophet",
    "displayName": "Prophet Debugger",
    "version": "0.3.6",
    "publisher": "SqrTT",
    "description": "Debugger for Demandware/Salesforce sandbox",
    "author": {
        "name": "Anatolii Obitskyi",
        "email": "tolik@sqrtt.pro"
    },
    "engines": {
        "vscode": "^1.11.0",
        "node": "^6.5.0"
    },
    "icon": "images/mock-debug-icon.svg",
    "categories": [
        "Debuggers",
        "Languages",
        "Snippets"
    ],
    "private": true,
    "repository": {
        "type": "git",
        "url": "https://github.com/SqrTT/prophet.git"
    },
    "bugs": {
        "url": "https://github.com/SqrTT/prophet/issues"
    },
    "dependencies": {
        "extend": "^3.0.0",
        "request": "^2.81.0",
        "vscode-debugadapter": "^1.18.0-pre.4",
        "vscode-debugprotocol": "^1.18.0-pre.2"
    },
    "devDependencies": {
        "@types/es6-collections": "^0.5.29",
        "@types/es6-promise": "^0.0.32",
        "@types/mocha": "^2.2.33",
        "@types/node": "^6.0.50",
        "typescript": "^2.0.10",
        "mocha": "^3.1.2",
        "vscode": "^1.0.3",
        "vscode-debugadapter-testsupport": "^1.17.0"
    },
    "scripts": {
        "prepublish": "node ./node_modules/typescript/bin/tsc -p ./src",
        "compile": "node ./node_modules/typescript/bin/tsc -p ./src",
        "watch": "node ./node_modules/typescript/bin/tsc -w -p ./src",
        "test": "node ./node_modules/mocha/bin/mocha -u tdd ./out/tests/",
        "postinstall": "node ./node_modules/vscode/bin/install"
    },
    "main": "./out/extension",
    "activationEvents": [
        "onCommand:extension.prophet.provideInitialConfigurations"
    ],
    "contributes": {
        "snippets": [
            {
                "language": "isml",
                "path": "./snippets/snippets.json"
            }
        ],
        "languages": [
            {
                "id": "isml",
                "extensions": [
                    ".isml"
                ],
                "aliases": [
                    "ISML"
                ],
                "configuration": "./syntaxes/isml.configuration.json"
            },
            {
                "id": "dwscript",
                "aliases": [
                    "Demandware Script[Deprecated]",
                    "dwscript"
                ],
                "extensions": [
                    ".ds"
                ],
                "configuration": "./syntaxes/dwscript.configuration.json"
            }
        ],
        "grammars": [
            {
                "language": "isml",
                "scopeName": "text.isml.basic",
                "path": "./syntaxes/isml.tmLanguage.json",
                "embeddedLanguages": {
                    "text.html": "html",
                    "source.css": "css",
                    "source.js": "javascript"
                }
            },
            {
                "language": "dwscript",
                "scopeName": "source.dwscript",
                "path": "./syntaxes/dwscript.tmLanguage.json",
                "embeddedLanguages": {
                    "source.js": "javascript"
                }
            }
        ],
        "breakpoints": [
            {
                "language": "javascript"
            }
        ],
        "debuggers": [
            {
                "type": "prophet",
                "label": "Attach to Sandbox",
                "program": "./out/mockDebug.js",
                "runtime": "node",
                "configurationSnippets": [
                    {
                        "label": "Demandware Debugger",
                        "description": "A new configuration for connecting to sandbox",
                        "body": {
                            "type": "prophet",
                            "request": "launch",
                            "name": "${2:Attach to Sandbox}",
                            "hostname": "${3:*.demandware.net}",
                            "username": "${4:admin}",
                            "password": "${5}",
                            "codeversion": "${6:version1}",
                            "cartridgeroot": "auto",
                            "workspaceroot": ""
                        }
                    }
                ],
                "configurationAttributes": {
                    "launch": {
                        "required": [
                            "hostname",
                            "username",
                            "password",
                            "codeversion",
                            "cartridgeroot",
                            "workspaceroot"
                        ],
                        "properties": {
                            "hostname": {
                                "type": "string",
                                "description": "Hostname of instance",
                                "default": "*.demandware.net"
                            },
                            "username": {
                                "type": "string",
                                "description": "username for instance",
                                "default": "admin"
                            },
                            "password": {
                                "type": "string",
                                "description": "password for instance",
                                "default": ""
                            },
                            "codeversion": {
                                "type": "string",
                                "description": "version of code on instance",
                                "default": "vesion1"
                            },
                            "cartridgeroot": {
                                "type": "string",
                                "description": "cartridges root in workspace",
                                "default": "auto"
                            },
                            "workspaceroot": {
                                "type": "string",
                                "description": "root of workspace",
                                "default": "${workspaceRoot}"
                            },
                            "trace": {
                                "type": "boolean",
                                "description": "Enable logging of the Debug Adapter Protocol.",
                                "default": false
                            }
                        }
                    }
                },
                "initialConfigurations": "extension.prophet.provideInitialConfigurations"
            }
        ]
    }
>>>>>>> 2ab036ad
}<|MERGE_RESOLUTION|>--- conflicted
+++ resolved
@@ -1,193 +1,5 @@
 {
-<<<<<<< HEAD
-  "name": "prophet",
-  "displayName": "Prophet Debugger",
-  "version": "0.3.6",
-  "publisher": "SqrTT",
-  "description": "Debugger for Demandware/Salesforce sandbox",
-  "author": {
-    "name": "Anatolii Obitskyi",
-    "email": "tolik@sqrtt.pro"
-  },
-  "engines": {
-    "vscode": "^1.11.0",
-    "node": "^7.0.0"
-  },
-  "icon": "images/mock-debug-icon.svg",
-  "categories": [
-    "Debuggers",
-    "Languages",
-    "Snippets"
-  ],
-  "private": true,
-  "repository": {
-    "type": "git",
-    "url": "https://github.com/SqrTT/prophet.git"
-  },
-  "bugs": {
-    "url": "https://github.com/SqrTT/prophet/issues"
-  },
-  "dependencies": {
-    "request": "^2.81.0",
-    "vscode-debugadapter": "^1.19.0",
-    "vscode-debugprotocol": "^1.19.0"
-  },
-  "devDependencies": {
-    "@types/es6-collections": "^0.5.30",
-    "@types/es6-promise": "^0.0.32",
-    "@types/mocha": "^2.2.33",
-    "@types/node": "^6.0.50",
-    "mocha": "^3.1.2",
-    "typescript": "^2.3.2",
-    "vscode": "^1.0.3",
-    "vscode-debugadapter-testsupport": "^1.17.0"
-  },
-  "scripts": {
-    "prepublish": "node ./node_modules/typescript/bin/tsc -p ./src",
-    "compile": "node ./node_modules/typescript/bin/tsc -p ./src",
-    "watch": "node ./node_modules/typescript/bin/tsc -w -p ./src",
-    "test": "node ./node_modules/mocha/bin/mocha -u tdd ./out/tests/",
-    "postinstall": "node ./node_modules/vscode/bin/install"
-  },
-  "main": "./out/extension",
-  "activationEvents": [
-    "onCommand:extension.prophet.provideInitialConfigurations"
-  ],
-  "contributes": {
-    "snippets": [
-      {
-        "language": "isml",
-        "path": "./snippets/snippets.json"
-      }
-    ],
-    "languages": [
-      {
-        "id": "isml",
-        "extensions": [
-          ".isml"
-        ],
-        "aliases": [
-          "ISML"
-        ],
-        "configuration": "./syntaxes/isml.configuration.json"
-      },
-      {
-        "id": "dwscript",
-        "aliases": [
-          "Demandware Script[Deprecated]",
-          "dwscript"
-        ],
-        "extensions": [
-          ".ds"
-        ],
-        "configuration": "./syntaxes/dwscript.configuration.json"
-      }
-    ],
-    "grammars": [
-      {
-        "language": "isml",
-        "scopeName": "text.isml.basic",
-        "path": "./syntaxes/isml.tmLanguage.json",
-        "embeddedLanguages": {
-          "text.html": "html",
-          "source.css": "css",
-          "source.js": "javascript"
-        }
-      },
-      {
-        "language": "dwscript",
-        "scopeName": "source.dwscript",
-        "path": "./syntaxes/dwscript.tmLanguage.json",
-        "embeddedLanguages": {
-          "source.js": "javascript"
-        }
-      }
-    ],
-    "breakpoints": [
-      {
-        "language": "javascript"
-      },
-      {
-        "language": "dwscript"
-      }
-    ],
-    "debuggers": [
-      {
-        "type": "prophet",
-        "label": "Attach to Sandbox",
-        "program": "./out/mockDebug.js",
-        "runtime": "node",
-        "configurationSnippets": [
-          {
-            "label": "Demandware Debugger",
-            "description": "A new configuration for connecting to sandbox",
-            "body": {
-              "type": "prophet",
-              "request": "launch",
-              "name": "${2:Attach to Sandbox}",
-              "hostname": "${3:*.demandware.net}",
-              "username": "${4:admin}",
-              "password": "${5}",
-              "codeversion": "${6:version1}",
-              "cartridgeroot": "auto",
-              "workspaceroot": ""
-            }
-          }
-        ],
-        "configurationAttributes": {
-          "launch": {
-            "required": [
-              "hostname",
-              "username",
-              "password",
-              "codeversion",
-              "cartridgeroot",
-              "workspaceroot"
-            ],
-            "properties": {
-              "hostname": {
-                "type": "string",
-                "description": "Hostname of instance",
-                "default": "*.demandware.net"
-              },
-              "username": {
-                "type": "string",
-                "description": "username for instance",
-                "default": "admin"
-              },
-              "password": {
-                "type": "string",
-                "description": "password for instance",
-                "default": ""
-              },
-              "codeversion": {
-                "type": "string",
-                "description": "version of code on instance",
-                "default": "vesion1"
-              },
-              "cartridgeroot": {
-                "type": "string",
-                "description": "cartridges root in workspace",
-                "default": "auto"
-              },
-              "workspaceroot": {
-                "type": "string",
-                "description": "root of workspace",
-                "default": "${workspaceRoot}"
-              },
-              "trace": {
-                "type": "boolean",
-                "description": "Enable logging of the Debug Adapter Protocol.",
-                "default": false
-              }
-            }
-          }
-        },
-        "initialConfigurations": "extension.prophet.provideInitialConfigurations"
-      }
-    ]
-  }
-=======
+
     "name": "prophet",
     "displayName": "Prophet Debugger",
     "version": "0.3.6",
@@ -199,7 +11,7 @@
     },
     "engines": {
         "vscode": "^1.11.0",
-        "node": "^6.5.0"
+        "node": "^7.0.0"
     },
     "icon": "images/mock-debug-icon.svg",
     "categories": [
@@ -216,18 +28,17 @@
         "url": "https://github.com/SqrTT/prophet/issues"
     },
     "dependencies": {
-        "extend": "^3.0.0",
         "request": "^2.81.0",
-        "vscode-debugadapter": "^1.18.0-pre.4",
-        "vscode-debugprotocol": "^1.18.0-pre.2"
+        "vscode-debugadapter": "^1.19.0",
+        "vscode-debugprotocol": "^1.19.0"
     },
     "devDependencies": {
-        "@types/es6-collections": "^0.5.29",
+        "@types/es6-collections": "^0.5.30",
         "@types/es6-promise": "^0.0.32",
         "@types/mocha": "^2.2.33",
         "@types/node": "^6.0.50",
-        "typescript": "^2.0.10",
         "mocha": "^3.1.2",
+        "typescript": "^2.3.2",
         "vscode": "^1.0.3",
         "vscode-debugadapter-testsupport": "^1.17.0"
     },
@@ -295,6 +106,9 @@
         "breakpoints": [
             {
                 "language": "javascript"
+            },
+            {
+                "language": "dwscript"
             }
         ],
         "debuggers": [
@@ -373,5 +187,4 @@
             }
         ]
     }
->>>>>>> 2ab036ad
 }
{
    "name": "prophet",
    "displayName": "Prophet Debugger",
<<<<<<< HEAD
    "version": "0.6.3",
=======
    "version": "0.9.0",
>>>>>>> 9d35e166
    "publisher": "SqrTT",
    "description": "Debugger and Uploader for Demandware/Salesforce sandbox",
    "author": {
        "name": "Anatolii Obitskyi",
        "email": "tolik@sqrtt.pro"
    },
    "engines": {
        "vscode": "^1.14.0",
        "node": "^7.0.0"
    },
    "icon": "images/mock-debug-icon.ico",
    "categories": [
        "Debuggers",
        "Languages",
        "Snippets"
    ],
    "private": true,
    "repository": {
        "type": "git",
        "url": "https://github.com/SqrTT/prophet.git"
    },
    "bugs": {
        "url": "https://github.com/SqrTT/prophet/issues"
    },
    "dependencies": {
        "chokidar": "^1.7.0",
        "glob": "^7.1.2",
        "request": "^2.81.0",
        "rimraf": "^2.6.1",
        "rxjs": "^5.4.1",
        "vscode-debugadapter": "^1.21.0",
        "vscode-debugprotocol": "^1.21.0",
        "vscode-languageclient": "^3.3.0",
        "vscode-languageserver": "^3.3.0",
        "vscode-nls": "^2.0.2",
        "vscode-uri": "^1.0.1",
        "walk": "^2.3.9",
        "xmldom": "^0.1.27",
        "yazl": "^2.4.2"
    },
    "devDependencies": {
        "@types/mocha": "^2.2.41",
        "@types/node": "^6.0.74",
        "mocha": "^3.4.2",
        "typescript": "^2.4.1",
        "vscode": "^1.1.4",
        "vscode-debugadapter-testsupport": "^1.20.0"
    },
    "scripts": {
        "vscode:prepublish": "npm install && npm run compile && npm run test",
        "prepublish": "node ./node_modules/typescript/bin/tsc -p ./src",
        "compile": "node ./node_modules/typescript/bin/tsc -p ./src",
        "watch": "node ./node_modules/typescript/bin/tsc -w -p ./src",
        "test": "node ./node_modules/mocha/bin/mocha -u tdd ./out/tests/",
        "postinstall": "node ./node_modules/vscode/bin/install"
    },
    "main": "./out/extension",
    "activationEvents": [
        "onCommand:extension.prophet.provideInitialConfigurations",
        "workspaceContains:**/cartridge/*.properties"
    ],
    "contributes": {
        "views": {
            "explorer": [
                {
                    "id": "cartridgesView",
                    "name": "Cartridges",
                    "when": "config.extension.prophet.cartridges.view.enabled"
                },
                {
                    "id": "dwLogsView",
                    "name": "Logs"
                }
            ]
        },
        "menus": {
            "view/title": [
                {
                    "command": "extension.prophet.command.clean.upload",
                    "when": "view == cartridgesView"
                },
                {
                    "command": "extension.prophet.command.enable.upload",
                    "when": "view == cartridgesView"
                },
                {
                    "command": "extension.prophet.command.disable.upload",
                    "when": "view == cartridgesView"
                },
                {
                    "command": "extension.prophet.command.refresh.cartridges",
                    "when": "view == cartridgesView"
                },
                {
                    "command": "extension.prophet.command.create.cartridge",
                    "when": "view == cartridgesView"
                },
                {
                    "command": "extension.prophet.command.refresh.logview",
                    "when": "view == dwLogsView"
                }
            ]
        },
        "commands": [
            {
                "command": "extension.prophet.command.enable.upload",
                "title": "Prophet: Enable Upload",
                "description": "Enable upload of cartridges"
            },
            {
                "command": "extension.prophet.command.disable.upload",
                "title": "Prophet: Disable Upload",
                "description": "Disale upload of cartridges"
            },
            {
                "command": "extension.prophet.command.clean.upload",
                "title": "Prophet: Clean Project/Upload all",
                "description": "Clean Project/Upload all"
            },
            {
                "command": "extension.prophet.command.refresh.cartridges",
                "title": "Refresh cartridges list",
                "description": "Refresh cartridges list"
            },
            {
                "command": "extension.prophet.command.create.cartridge",
                "title": "Create cartridge",
                "description": "Create cartridge"
            },
            {
                "command": "extension.prophet.command.refresh.logview",
                "title": "Refresh",
                "description": "Refresh log view"
            }
        ],
        "jsonValidation": [
            {
                "fileMatch": "dw.json",
                "url": "./syntaxes/dw.schema.json"
            }
        ],
        "snippets": [
            {
                "language": "isml",
                "path": "./snippets/snippets.json"
            }
        ],
        "languages": [
            {
                "id": "isml",
                "extensions": [
                    ".isml"
                ],
                "aliases": [
                    "ISML"
                ],
                "configuration": "./syntaxes/isml.configuration.json"
            },
            {
                "id": "dwscript",
                "aliases": [
                    "Demandware Script[Deprecated]",
                    "dwscript"
                ],
                "extensions": [
                    ".ds"
                ],
                "configuration": "./syntaxes/dwscript.configuration.json"
            },
            {
                "id": "dwlog",
                "aliases": [
                    "DW Log File"
                ],
                "extensions": [
                    ".log"
                ]
            }
        ],
        "grammars": [
            {
                "language": "isml",
                "scopeName": "text.isml.basic",
                "path": "./syntaxes/isml.tmLanguage.json",
                "embeddedLanguages": {
                    "text.html": "html",
                    "source.css": "css",
                    "source.js": "javascript"
                }
            },
            {
                "language": "dwscript",
                "scopeName": "source.dwscript",
                "path": "./syntaxes/dwscript.tmLanguage.json",
                "embeddedLanguages": {
                    "source.js": "javascript"
                }
            },
            {
                "language": "dwlog",
                "scopeName": "text.log",
                "path": "./syntaxes/dwlog.tmLanguage"
            }
        ],
        "breakpoints": [
            {
                "language": "javascript"
            },
            {
                "language": "dwscript"
            }
        ],
        "debuggers": [
            {
                "type": "prophet",
                "label": "Attach to Sandbox",
                "program": "./out/mockDebug.js",
                "runtime": "node",
                "configurationSnippets": [
                    {
                        "label": "Demandware Debugger",
                        "description": "A new configuration for connecting to sandbox",
                        "body": {
                            "type": "prophet",
                            "request": "launch",
                            "name": "${2:Attach to Sandbox}",
                            "hostname": "${3:*.demandware.net}",
                            "username": "${4:admin}",
                            "password": "${5}",
                            "codeversion": "${6:version1}",
                            "cartridgeroot": "auto",
                            "workspaceroot": ""
                        }
                    }
                ],
                "configurationAttributes": {
                    "launch": {
                        "required": [
                            "hostname",
                            "username",
                            "password",
                            "codeversion",
                            "cartridgeroot",
                            "workspaceroot"
                        ],
                        "properties": {
                            "hostname": {
                                "type": "string",
                                "description": "Hostname of instance",
                                "default": "*.demandware.net"
                            },
                            "username": {
                                "type": "string",
                                "description": "username for instance",
                                "default": "admin"
                            },
                            "password": {
                                "type": "string",
                                "description": "password for instance",
                                "default": ""
                            },
                            "codeversion": {
                                "type": "string",
                                "description": "version of code on instance",
                                "default": "vesion1"
                            },
                            "cartridgeroot": {
                                "type": "string",
                                "description": "cartridges root in workspace",
                                "default": "auto"
                            },
                            "workspaceroot": {
                                "type": "string",
                                "description": "root of workspace",
                                "default": "${workspaceRoot}"
                            },
                            "trace": {
                                "type": "boolean",
                                "description": "Enable logging of the Debug Adapter Protocol.",
                                "default": false
                            }
                        }
                    }
                },
                "initialConfigurations": "extension.prophet.provideInitialConfigurations"
            }
        ],
        "configuration": {
            "title": "Prophet Configuration",
            "properties": {
                "extension.prophet.upload.enabled": {
                    "type": "boolean",
                    "default": false,
                    "description": "Enable upload to sandbox"
                },
                "extension.prophet.ismlServer.activateOn": {
                    "type": "array",
                    "default": [
                        "isml"
                    ],
                    "description": "list of file extention for server activation"
                },
                "extension.prophet.cartridges.path": {
                    "type": "string",
                    "default": "",
                    "description": "List of cartridges separated by colon. (app_storefront_controllers:app_storefront_core:bc_library)"
                },
                "extension.prophet.cartridges.view.enabled": {
                    "type": "boolean",
                    "default": true,
                    "description": "Enable/Disable cartridges view"
                }
            }
        }
    }
}<|MERGE_RESOLUTION|>--- conflicted
+++ resolved
@@ -1,11 +1,7 @@
 {
     "name": "prophet",
     "displayName": "Prophet Debugger",
-<<<<<<< HEAD
-    "version": "0.6.3",
-=======
     "version": "0.9.0",
->>>>>>> 9d35e166
     "publisher": "SqrTT",
     "description": "Debugger and Uploader for Demandware/Salesforce sandbox",
     "author": {
